--- conflicted
+++ resolved
@@ -3,13 +3,8 @@
 
 double second();
 int compar(const void *a, const void *b);
-<<<<<<< HEAD
-double rand01(int seed);
-=======
 void set_seed(int seed);
 double rand01();
-int should_plot(int argc, char **argv);
-int runs(int argc, char **argv);
->>>>>>> 4d216e20
+//int runs(int argc, char **argv);
 
 #endif // UTILS_H