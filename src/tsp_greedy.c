#include "utils.h"
#include "tsp.h"
#include "tsp_greedy.h"

#define N_GREEDY_STARTS 10 // Number of random starts for multi-start greedy

/**
 * Applies a multi-start greedy heuristic using the nearest neighbor method.
 * Tries N_GREEDY_STARTS random starting points and keeps the best result.
 * Stops early if time limit is reached.
 *
 * @param inst pointer to the TSP instance
 * @param best_sol solution structure to be filled with the best found tour
 * @return 0 on success
 */
int apply_greedy_search(const instance *inst, solution *best_sol)
{
    set_seed(inst->randomseed);

    solution current_sol;
    current_sol.tour = (int *)malloc((inst->nnodes + 1) * sizeof(int));
    srand(inst->randomseed);

    if (!current_sol.tour)
    {
        print_error("Memory allocation failed in solve_greedy");
        return EXIT_FAILURE;
    }

    double best_cost = CPX_INFBOUND;

<<<<<<< HEAD
    if (best_sol->initialized)      // Check if already initialized
    {
        best_cost = best_sol->cost; // Use the existing cost
    }

    for (int i = 0; i < inst->nnodes; i++)
=======
    for (int i = 0; i < N_GREEDY_STARTS; i++)
>>>>>>> 4d216e20
    {
        if (check_time(inst))
        {
            if (VERBOSE >= 20)
                printf("Greedy search stopped early due to time limit.\n");
            break;
        }

        int start_node = rand() % inst->nnodes;
        apply_nearest_neighbor(inst, &current_sol, start_node);

        if (current_sol.cost < best_cost)
        {
            best_cost = current_sol.cost;
            memcpy(best_sol->tour, current_sol.tour, (inst->nnodes + 1) * sizeof(int));
        }
    }

<<<<<<< HEAD
    best_sol->cost = best_cost;   // Update best_sol cost
    best_sol->initialized = 1;    // Mark as initialized

    free(current_sol.tour);
=======
    best_sol->cost = best_cost;
>>>>>>> 4d216e20

    free(current_sol.tour);
    return EXIT_SUCCESS;
}

/**
 * Builds a TSP tour starting from a given node using the nearest neighbor heuristic.
 *
 * @param inst pointer to the TSP instance
 * @param sol solution structure to fill with the constructed tour
 * @param start_node index of the starting node
 * @return 0 on success
 */
int apply_nearest_neighbor(const instance *inst, solution *sol, int start_node)
{
    double time = second();
    if (VERBOSE >= 50)
    {
        printf("Applying nearest neighbor heuristic from node %d...\n", start_node);
    }

    int nnodes = inst->nnodes;
    int *visited = (int *)calloc(nnodes, sizeof(int));
    int current = start_node;
    visited[current] = 1;
    sol->tour[0] = current;

    for (int i = 1; i < nnodes; i++)
    {
        double min_cost = CPX_INFBOUND;
        int next = -1;

        for (int j = 0; j < nnodes; j++)
        {
            if (!visited[j])
            {
                double c = inst->cost_matrix[current][j];
                if (c < min_cost)
                {
                    min_cost = c;
                    next = j;
                }
            }
        }

        visited[next] = 1;
        sol->tour[i] = next;
        current = next;
    }

    sol->tour[nnodes] = sol->tour[0]; // close the tour
    free(visited);

    if (VERBOSE >= 50)
    {
        printf("Nearest neighbor heuristic applied\n");
        printf("Elapsed time: %lf\n", second() - time);
        printf("--------------------------------------------\n");
    }

<<<<<<< HEAD
    cost_path(inst, sol);

    if (!sol->initialized)      // Mark as initialized only if not already initialized
    {
        sol->initialized = 1;
    }

=======
    evaluate_path_cost(inst, sol);
>>>>>>> 4d216e20
    return EXIT_SUCCESS;
}<|MERGE_RESOLUTION|>--- conflicted
+++ resolved
@@ -29,16 +29,12 @@
 
     double best_cost = CPX_INFBOUND;
 
-<<<<<<< HEAD
     if (best_sol->initialized)      // Check if already initialized
     {
         best_cost = best_sol->cost; // Use the existing cost
     }
 
-    for (int i = 0; i < inst->nnodes; i++)
-=======
     for (int i = 0; i < N_GREEDY_STARTS; i++)
->>>>>>> 4d216e20
     {
         if (check_time(inst))
         {
@@ -57,14 +53,8 @@
         }
     }
 
-<<<<<<< HEAD
     best_sol->cost = best_cost;   // Update best_sol cost
     best_sol->initialized = 1;    // Mark as initialized
-
-    free(current_sol.tour);
-=======
-    best_sol->cost = best_cost;
->>>>>>> 4d216e20
 
     free(current_sol.tour);
     return EXIT_SUCCESS;
@@ -125,16 +115,12 @@
         printf("--------------------------------------------\n");
     }
 
-<<<<<<< HEAD
-    cost_path(inst, sol);
+    evaluate_path_cost(inst, sol);
 
     if (!sol->initialized)      // Mark as initialized only if not already initialized
     {
         sol->initialized = 1;
     }
 
-=======
-    evaluate_path_cost(inst, sol);
->>>>>>> 4d216e20
     return EXIT_SUCCESS;
 }