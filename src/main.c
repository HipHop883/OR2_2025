--- conflicted
+++ resolved
@@ -34,15 +34,6 @@
 			return EXIT_FAILURE;
 		}
 
-<<<<<<< HEAD
-	// Run the method and print the cost of the solution
-	if (run_method(&inst, &sol))
-	{
-		print_error("Error running method\n");
-		free_instance(&inst, &sol);
-		return -1;
-	}
-=======
 		// Load problem instance
 		if (load_instance(&inst))
 		{
@@ -51,32 +42,21 @@
 			return EXIT_FAILURE;
 		}
 
-		printf("Number of nodes: %d\n", inst.nnodes);
->>>>>>> 4d216e20
+	printf("Number of nodes: %d\n", inst.nnodes);
 
-		// Allocate memory for the solution tour
-		sol.tour = (int *)calloc(inst.nnodes + 1, sizeof(int));
-		if (!sol.tour)
-		{
-			print_error("Memory allocation failed for solution");
-			free_instance(&inst, &sol);
-			return EXIT_FAILURE;
-		}
-
-		// Solve using the selected method
-		if (execute_selected_method(&inst, &sol))
-		{
-			print_error("Error running method");
-			free_instance(&inst, &sol);
-			return EXIT_FAILURE;
-		}
+	// Run the method and print the cost of the solution
+	if (executed_selected_method(&inst, &sol))
+	{
+		print_error("Error running method\n");
+		free_instance(&inst, &sol);
+		return EXIT_FAILURE;
+	}
 
 		// Print final cost
 		printf("Total tour cost: %.2lf\n", sol.cost);
 
 		double t2 = second();
 
-<<<<<<< HEAD
 	// Plot the solution path using Gnuplot
 	if (inst.plot == 0)
 	{
@@ -94,40 +74,20 @@
 			fprintf(gnuplotPipe, "set key top right\n"); 		// Enable legend and set position
 			fprintf(gnuplotPipe, "plot '-' with linespoints lt rgb 'red' lw 2 pt 7 ps 1.5 title 'TSP-%s'\n", inst.method);
 			for (int i = 0; i <= inst.nnodes; i++)
-=======
-		// Optional: plot the solution if --plot or -p is set
-		if (should_plot(argc, argv))
-		{
-			FILE *gnuplotPipe = popen("gnuplot -persistent", "w");
-			if (gnuplotPipe)
->>>>>>> 4d216e20
 			{
-				fprintf(gnuplotPipe, "set xlabel 'X'\n");
-				fprintf(gnuplotPipe, "set ylabel 'Y'\n");
-				fprintf(gnuplotPipe, "set grid\n");
-				fprintf(gnuplotPipe, "set key top right\n");
-				fprintf(gnuplotPipe, "plot '-' with linespoints lt rgb 'red' lw 2 pt 7 ps 1.5 title 'TSP-%s'\n", inst.method);
-				for (int i = 0; i <= inst.nnodes; i++)
-				{
-					int node = sol.tour[i];
-					fprintf(gnuplotPipe, "%lf %lf\n", inst.xcoord[node], inst.ycoord[node]);
-				}
-				fprintf(gnuplotPipe, "e\n");
-				fflush(gnuplotPipe);
-				pclose(gnuplotPipe);
+				int node = sol.tour[i];
+				fprintf(gnuplotPipe, "%lf %lf\n", inst.xcoord[node], inst.ycoord[node]);
 			}
-			else
-			{
-				print_error("Gnuplot error. Make sure it's installed and in your PATH.");
-			}
-<<<<<<< HEAD
 			fprintf(gnuplotPipe, "e\n");
 			fflush(gnuplotPipe);
 			pclose(gnuplotPipe);
 			printf("Plot saved in: %s\n", filename);
-=======
->>>>>>> 4d216e20
 		}
+		else
+		{
+			print_error("Error opening Gnuplot. Make sure Gnuplot is installed and in your PATH.");
+		}
+	}
 
 		if (VERBOSE >= 1)
 		{
